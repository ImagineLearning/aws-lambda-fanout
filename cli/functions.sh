#!/bin/bash
# AWS Lambda Fan-Out Utility
# 
# Copyright 2015 Amazon.com, Inc. or its affiliates. All Rights Reserved.
# 
# Licensed under the Apache License, Version 2.0 (the "License").
# You may not use this file except in compliance with the License.
# A copy of the License is located at
# 
#  http://aws.amazon.com/apache2.0
# 
# or in the "license" file accompanying this file. This file is distributed
# on an "AS IS" BASIS, WITHOUT WARRANTIES OR CONDITIONS OF ANY KIND, either
# express or implied. See the License for the specific language governing
# permissions and limitations under the License.

#
# This script manages the parameters and methods associated with the fanout function itself
#

## Reads the parameters required for the function, expects a first parameter specifying the current action
# All remaining parameters will be made available in the ${PASSTHROUGH[@]} array
function readFunctionParams {
  PASSTHROUGH=()
  FUNCTION_NAME=
  TABLE_NAME=
  TABLE_ARN=

  while [ $# -ne 0 ]; do
  	CODE=$1
    shift
    if [ "$CODE" == "--function" ]; then
      if [ $# -ne 0 ]; then
        FUNCTION_NAME=$1
        shift
      else
        echo "readFunctionParams: You must specify a value for parameter $CODE" 1>&2
        doHelp
        exit -1
      fi
    elif [ "$CODE" == "--function-arn" ]; then
      if [ $# -ne 0 ]; then
        FUNCTION_ARN=$1
        shift
      else
        echo "readFunctionParams: You must specify a value for parameter $CODE" 1>&2
        doHelp
        exit -1
      fi
    elif [ "$CODE" == "--table" ]; then
      if [ $# -ne 0 ]; then
        TABLE_NAME=$1
        shift
      else
        echo "readFunctionParams: You must specify a value for parameter $CODE" 1>&2
        doHelp
        exit -1
      fi
    elif [ "$CODE" == "--table-arn" ]; then
      if [ $# -ne 0 ]; then
        TABLE_ARN=$1
        shift
      else
        echo "readFunctionParams: You must specify a value for parameter $CODE" 1>&2
        doHelp
        exit -1
      fi
    elif [[ "$CODE" =~ ^--.* ]]; then
      PASSTHROUGH+=($CODE)
      if [ $# -ne 0 ]; then
        PASSTHROUGH+=($1)
        shift
      else
        echo "readFunctionParams: You must specify a value for parameter $CODE" 1>&2
        doHelp
        exit -1
      fi
    else
      PASSTHROUGH+=($CODE)
    fi
  done

  if [ -z "${FUNCTION_ARN}" ]; then
    if [ -z "${FUNCTION_NAME}" ]; then
      FUNCTION_NAME=fanout
      echo "No function name provided, using default name '${FUNCTION_NAME}'" 1>&2
    fi

    FUNCTION_ARN=$(aws lambda "get-function" "--function-name" ${FUNCTION_NAME} --query 'Configuration.FunctionArn' --output text ${CLI_PARAMS[@]} 2> /dev/null)
    if [ -z "${FUNCTION_ARN}" ] && [ "${ACTION}" != "deploy" ]; then
      echo "Unable to find specified AWS Lambda Function '${FUNCTION_NAME}'" 1>&2
      exit -1
    fi
  else
    FUNCTION_NAME=$( echo "$FUNCTION_ARN" | sed -E -n 's#^arn:aws:lambda:[a-z]+-[a-z]+-[0-9]:[0-9]{12}:function:([a-zA-Z0-9_-]{1,64})$#\1#p' )
    if [ -z "${FUNCTION_NAME}" ]; then
      echo "Invalid ARN '${FUNCTION_ARN}', must be a fully qualified AWS Lambda Function ARN" 1>&2
      exit -1
    fi
  fi

  if [ -z "${TABLE_ARN}" ]; then
    if [ -z "${TABLE_NAME}" ]; then
      TABLE_NAME=${FUNCTION_NAME}Targets
    fi

    TABLE_ARN=$(aws dynamodb describe-table --table-name ${TABLE_NAME} --query 'Table.TableArn' --output text ${CLI_PARAMS[@]} 2> /dev/null)
    if [ -z "${TABLE_ARN}" ] && [ "${ACTION}" != "deploy" ]; then
      echo "Unable to find specified source Amazon DynamoDB Table '${TABLE_NAME}' for function '${FUNCTION_NAME}'" 1>&2
      exit -1
    fi
  else
    TABLE_NAME=$( echo "$TABLE_ARN" | sed -E -n 's#^arn:aws:dynamodb:[a-z]+-[a-z]+-[0-9]:[0-9]{12}:table/([a-zA-Z0-9._-]{2,255})$#\1#p' )
    if [ -z "${TABLE_NAME}" ]; then
      echo "Invalid ARN '${TABLE_ARN}', must be a fully qualified AWS DynamoDB Table ARN" 1>&2
      exit -1
    fi
  fi
}

## Reads the parameters required for configuring the function (deploy)
# All remaining parameters will be made available in the ${PASSTHROUGH[@]} array
function readFunctionConfigParams {
  PASSTHROUGH=()

  SUBNETS=
  EXEC_ROLE_NAME=
  EXEC_ROLE_ARN=
  MEMORY_SIZE=128
  TIMEOUT=30
  SECURITY_GROUPS=
  RUNTIME=nodejs10.x

  while [ $# -ne 0 ]; do
    CODE=$1
    shift
    if [ "$CODE" == "--subnet" ]; then
      if [ $# -ne 0 ]; then
        if [ -z "$SUBNETS" ]; then
          SUBNETS="SubnetIds=$1"
        else
          SUBNETS="${SUBNETS},$1"
        fi
        shift
      else
        echo "readFunctionConfigParams: You must specify a subnet id for parameter $CODE" 1>&2
        doHelp
        exit -1
      fi
    elif [ "$CODE" == "--security-group" ]; then
      if [ $# -ne 0 ]; then
        if [ -z "$SECURITY_GROUPS" ]; then
          SECURITY_GROUPS="SecurityGroupIds=$1"
        else
          SECURITY_GROUPS="${SECURITY_GROUPS},$1"
        fi
        shift
      else
        echo "readFunctionConfigParams: You must specify a security group id for parameter $CODE" 1>&2
        doHelp
        exit -1
      fi
    elif [ "$CODE" == "--exec-role" ]; then
      if [ $# -ne 0 ]; then
        EXEC_ROLE_NAME=$1
        shift
      else
        echo "readFunctionConfigParams: You must specify an AWS IAM Role Name for parameter $CODE" 1>&2
        doHelp
        exit -1
      fi
    elif [ "$CODE" == "--exec-role-arn" ]; then
      if [ $# -ne 0 ]; then
        EXEC_ROLE_ARN=$1
        shift
      else
        echo "readFunctionConfigParams: You must specify an AWS IAM Role ARN for parameter $CODE" 1>&2
        doHelp
        exit -1
      fi
    elif [ "$CODE" == "--memory" ]; then
      if [ $# -ne 0 ]; then
        MEMORY_SIZE=$1
        shift
      else
        echo "readFunctionConfigParams: You must specify a memory limit in MiB for parameter $CODE" 1>&2
        doHelp
        exit -1
      fi
    elif [ "$CODE" == "--runtime" ]; then
      if [ $# -ne 0 ]; then
        RUNTIME=$1
        shift
      else
        echo "readFunctionConfigParams: You must specify a runtime environment of the Lambda function for parameter $CODE" 1>&2
        doHelp
        exit -1
      fi
    elif [ "$CODE" == "--timeout" ]; then
      if [ $# -ne 0 ]; then
        TIMEOUT=$1
        shift
      else
        echo "readFunctionConfigParams: You must specify a timeout in seconds for parameter $CODE" 1>&2
        doHelp
        exit -1
      fi
    elif [[ "$CODE" =~ ^--.* ]]; then
      PASSTHROUGH+=($CODE)
      if [ $# -ne 0 ]; then
        PASSTHROUGH+=($1)
        shift
      else
        echo "readFunctionConfigParams: You must specify a value for parameter $CODE" 1>&2
        doHelp
        exit -1
      fi
    else
      PASSTHROUGH+=($CODE)
    fi
  done
}

## Deploys a fanout function (creation or update), the associated Amazon DynamoDB table and AWS IAM Role
function deployFanout {
  OLD=$PWD
  cd "$DIR"
  if [ -f "fanout.zip" ]; then
    rm fanout.zip
  fi
  npm install
  ZIP_EXE=$(which zip 2> /dev/null)
  if [ -z "$ZIP_EXE" ]; then
    WIN_7Z_EXE=$(which 7z 2> /dev/null)
    if [ -z "$WIN_7Z_EXE" ]; then
      echo "Unable to find suitable 'zip' or '7z' command" 1>&2
      exit -1
    else
      7z a -r fanout.zip fanout.js node_modules lib
    fi
  else
    zip -q -r fanout.zip fanout.js node_modules lib
  fi

  if [ -z "$FUNCTION_ARN" ]; then
    # Will be empty if we need to create the function
    if [ -z "$TABLE_ARN" ]; then
      TABLE_ARN=$(aws dynamodb create-table --table-name ${TABLE_NAME} --attribute-definitions AttributeName=sourceArn,AttributeType=S AttributeName=id,AttributeType=S --key-schema AttributeName=sourceArn,KeyType=HASH AttributeName=id,KeyType=RANGE --provisioned-throughput ReadCapacityUnits=10,WriteCapacityUnits=1 --query 'TableDescription.TableArn' --output text ${CLI_PARAMS[@]} 2> /dev/null)
      echo "Created Amazon DynamoDB $TABLE_NAME with ARN: $TABLE_ARN"
    fi
  
    if [ -z "$EXEC_ROLE_ARN" ]; then
      if [ -z "$EXEC_ROLE_NAME" ]; then
        EXEC_ROLE_NAME=${FUNCTION_NAME}Role
      fi

      # Search for an existing one by name
      EXEC_ROLE_ARN=$(aws iam get-role --role-name $EXEC_ROLE_NAME --query 'Role.Arn' --output text ${DESTINATION_SEARCH_ARGS[@]} 2> /dev/null)
      if [ -z "$EXEC_ROLE_ARN" ]; then
        # Create the role if we don't have one
        EXEC_ROLE_ARN=$(aws iam create-role --role-name $EXEC_ROLE_NAME --assume-role-policy-document '{"Version": "2012-10-17", "Statement": [{"Action": "sts:AssumeRole", "Principal": {"Service": "lambda.amazonaws.com"}, "Effect": "Allow", "Sid": ""}]}' --query 'Role.Arn' --output text ${CLI_PARAMS[@]})
        if [ -z "${EXEC_ROLE_ARN}" ]; then
          echo "Unable to create specified AWS IAM Role '${EXEC_ROLE_NAME}'" 1>&2
          cd "$OLD"
          exit -1
        fi
        aws iam attach-role-policy --role-name $EXEC_ROLE_NAME --policy-arn arn:aws:iam::aws:policy/AmazonDynamoDBReadOnlyAccess ${CLI_PARAMS[@]}
        aws iam attach-role-policy --role-name $EXEC_ROLE_NAME --policy-arn arn:aws:iam::aws:policy/service-role/AWSLambdaDynamoDBExecutionRole ${CLI_PARAMS[@]}
        aws iam attach-role-policy --role-name $EXEC_ROLE_NAME --policy-arn arn:aws:iam::aws:policy/service-role/AWSLambdaKinesisExecutionRole ${CLI_PARAMS[@]}
        aws iam attach-role-policy --role-name $EXEC_ROLE_NAME --policy-arn arn:aws:iam::aws:policy/service-role/AWSLambdaVPCAccessExecutionRole ${CLI_PARAMS[@]}
        aws iam put-role-policy --role-name $EXEC_ROLE_NAME --policy-name Metrics --policy-document '{"Version": "2012-10-17", "Statement": [{"Action": ["cloudwatch:PutMetricData"], "Resource": ["*"], "Effect": "Allow", "Sid": ""}]}' ${CLI_PARAMS[@]}
        aws iam put-role-policy --role-name $EXEC_ROLE_NAME --policy-name ReadConfiguration --policy-document '{"Version": "2012-10-17", "Statement": [{"Action": ["dynamodb:Query"], "Resource": ["'$TABLE_ARN'"], "Effect": "Allow"}]}' ${CLI_PARAMS[@]}
        aws iam put-role-policy --role-name $EXEC_ROLE_NAME --policy-name PublishData --policy-document '{"Version": "2012-10-17", "Statement": [{"Action": ["sts:AssumeRole","kinesis:PutRecord*","sqs:SendMessage*","sns:Publish","firehose:PutRecordBatch","iot:Publish*","lambda:Invoke*","es:ESHttpPost"], "Resource": ["*"], "Effect": "Allow", "Sid": ""}]}' ${CLI_PARAMS[@]}
        echo "Created AWS IAM Role $EXEC_ROLE_NAME with ARN: $EXEC_ROLE_ARN"
        echo "... Sleeping for 10 seconds to ensure the role has been propagated ..."
        sleep 10
      fi

    else
      EXEC_ROLE_NAME=$( echo "$EXEC_ROLE_ARN" | sed -E -n 's#^arn:aws:iam::role/([a-zA-Z0-9+=,.@_-]{1,64})$#\1#p' )
      if [ ! -z "$EXEC_ROLE_NAME" ]; then
        echo "Invalid ARN '${TABLE_ARN}', must be a fully qualified AWS IAM Role ARN" 1>&2
        cd "$OLD"
        exit -1
      fi
    fi

    VPC_PARAMS=()
    if [ ! -z "$SUBNETS" ] || [ ! -z "$SECURITY_GROUPS" ]; then
      VPC_PARAMS+=("--vpc-config")
      if [ ! -z "$SUBNETS" ] && [ ! -z "$SECURITY_GROUPS" ]; then
        VPC_PARAMS+=("${SUBNETS},${SECURITY_GROUPS}")
      elif [ !-z "$SUBNETS" ]; then
        VPC_PARAMS+=("${SUBNETS}")
      else
        VPC_PARAMS+=("${SECURITY_GROUPS}")
      fi
    fi

<<<<<<< HEAD
    FUNCTION_ARN=$(aws lambda "create-function" --function-name $FUNCTION_NAME --runtime nodejs8.10 --description "This is an Amazon Kinesis and Amazon DynamoDB Streams fanout function, look at $TABLE_NAME DynamoDB table for configuration" --handler fanout.handler --role $EXEC_ROLE_ARN --memory-size $MEMORY_SIZE --timeout $TIMEOUT --zip-file fileb://fanout.zip ${VPC_PARAMS[@]} --query 'FunctionArn' --output text ${CLI_PARAMS[@]})
=======
    FUNCTION_ARN=$(aws lambda "create-function" --function-name $FUNCTION_NAME --runtime $RUNTIME --description "This is an Amazon Kinesis and Amazon DynamoDB Streams fanout function, look at $TABLE_NAME DynamoDB table for configuration" --handler fanout.handler --role $EXEC_ROLE_ARN --memory-size $MEMORY_SIZE --timeout $TIMEOUT --zip-file fileb://fanout.zip ${VPC_PARAMS[@]} --query 'FunctionArn' --output text ${CLI_PARAMS[@]})
>>>>>>> b95da2fd
    if [ -z "${FUNCTION_ARN}" ]; then
      echo "Unable to create specified AWS Lambda Function '${FUNCTION_NAME}'" 1>&2
      cd "$OLD"
      exit -1
    fi
    echo "Created AWS Lambda Function $FUNCTION_NAME with ARN: $FUNCTION_ARN"
  else
    FUNCTION_ARN=$(aws lambda update-function-code --function-name ${FUNCTION_NAME} --zip-file fileb://fanout.zip --query 'FunctionArn' --output text ${CLI_PARAMS[@]})
    if [ -z "${FUNCTION_ARN}" ]; then
      echo "Unable to update code of specified AWS Lambda Function '${FUNCTION_NAME}'" 1>&2
      cd "$OLD"
      exit -1
    fi
    echo "Updated code of AWS Lambda Function $FUNCTION_NAME with ARN: $FUNCTION_ARN"

    if [ -z "$EXEC_ROLE_ARN" ]; then
      if [ -z "$EXEC_ROLE_NAME" ]; then
        EXEC_ROLE_NAME=${FUNCTION_NAME}Role
      fi

      aws iam put-role-policy --role-name $EXEC_ROLE_NAME --policy-name Metrics --policy-document '{"Version": "2012-10-17", "Statement": [{"Action": ["cloudwatch:PutMetricData"], "Resource": ["*"], "Effect": "Allow", "Sid": ""}]}' ${CLI_PARAMS[@]}
      echo "Updated IAM role $EXEC_ROLE_NAME with Metrics policy"
    fi

    FUNCTION_ARN=$(aws lambda update-function-configuration --function-name ${FUNCTION_NAME} --runtime $RUNTIME --query 'FunctionArn' --output text ${CLI_PARAMS[@]})
    if [ -z "${FUNCTION_ARN}" ]; then
      echo "Unable to update specified AWS Lambda Function '${FUNCTION_NAME}'" 1>&2
      cd "$OLD"
      exit -1
    fi
    echo "Updated AWS Lambda Function $FUNCTION_NAME with ARN: $FUNCTION_ARN"
  fi 

  rm fanout.zip
  cd "$OLD"
}

## Destroys a fanout function and its associated Amazon DynamoDB table
function destroyFanout {
  aws dynamodb delete-table --table-name ${TABLE_NAME} ${CLI_PARAMS[@]} > /dev/null
  aws lambda "delete-function" --function-name ${FUNCTION_NAME} ${CLI_PARAMS[@]} > /dev/null
  echo "Please check for the AWS IAM Role, we did not delete this"
}
<|MERGE_RESOLUTION|>--- conflicted
+++ resolved
@@ -297,11 +297,7 @@
       fi
     fi
 
-<<<<<<< HEAD
-    FUNCTION_ARN=$(aws lambda "create-function" --function-name $FUNCTION_NAME --runtime nodejs8.10 --description "This is an Amazon Kinesis and Amazon DynamoDB Streams fanout function, look at $TABLE_NAME DynamoDB table for configuration" --handler fanout.handler --role $EXEC_ROLE_ARN --memory-size $MEMORY_SIZE --timeout $TIMEOUT --zip-file fileb://fanout.zip ${VPC_PARAMS[@]} --query 'FunctionArn' --output text ${CLI_PARAMS[@]})
-=======
     FUNCTION_ARN=$(aws lambda "create-function" --function-name $FUNCTION_NAME --runtime $RUNTIME --description "This is an Amazon Kinesis and Amazon DynamoDB Streams fanout function, look at $TABLE_NAME DynamoDB table for configuration" --handler fanout.handler --role $EXEC_ROLE_ARN --memory-size $MEMORY_SIZE --timeout $TIMEOUT --zip-file fileb://fanout.zip ${VPC_PARAMS[@]} --query 'FunctionArn' --output text ${CLI_PARAMS[@]})
->>>>>>> b95da2fd
     if [ -z "${FUNCTION_ARN}" ]; then
       echo "Unable to create specified AWS Lambda Function '${FUNCTION_NAME}'" 1>&2
       cd "$OLD"
