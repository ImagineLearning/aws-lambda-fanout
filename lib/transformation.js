/* 
 * AWS Lambda Fan-Out Utility
 * 
 * Copyright 2015 Amazon.com, Inc. or its affiliates. All Rights Reserved.
 * 
 * Licensed under the Apache License, Version 2.0 (the "License").
 * You may not use this file except in compliance with the License.
 * A copy of the License is located at
 * 
 *  http://aws.amazon.com/apache2.0
 * 
 * or in the "license" file accompanying this file. This file is distributed
 * on an "AS IS" BASIS, WITHOUT WARRANTIES OR CONDITIONS OF ANY KIND, either
 * express or implied. See the License for the specific language governing
 * permissions and limitations under the License.
 * 
 */

/* 
 * This AWS Lambda Node.js package manages the record transformation process
 */

// Modules
var DDB = require('./ddb-utils.js');
var async = require('async');
var deagg = require('aws-kinesis-agg');

//********
// This function prepares an Amazon DynamoDB Stream record
function transformDDBRecord(record, target, callback) {
  try {
    var entry = (record.dynamodb.hasOwnProperty("NewImage") ? record.dynamodb.NewImage : {});
    var object = target.convertDDB ? DDB.parseDynamoDBObject(entry) : entry;
<<<<<<< HEAD
    var data = Buffer.from(JSON.stringify(object), 'utf-8');
=======
    var data = new Buffer(JSON.stringify(object) + (target.appendNewlines ? "\n" : ''), 'utf-8');
>>>>>>> b95da2fd
    var keys = Object.keys(record.dynamodb.Keys);
    var keyEntry = DDB.parseDynamoDBObject(record.dynamodb.Keys);
    var key = "";
    // Concatenate the keys with a '|' separator
    for(var i = 0; i < keys.length; ++i) {
      if(Buffer.isBuffer(keyEntry[keys[i]])) {
        key = key + (i > 0 ? "|": "") + (keyEntry[keys[i]].toString('base64'));
      } else {
        key = key + (i > 0 ? "|": "") + (keyEntry[keys[i]]);
      }
    }

    callback(null, [{
      "key": key,
      "sequenceNumber": record.dynamodb.SequenceNumber,
      "subSequenceNumber": 0,
      "data": data,
      "size": data.length,
      "action": record.eventName,
      "source": record.eventSource,
      "region": record.awsRegion
    }]);
  } catch(e) {
    console.error("Unable to deserialize DynamoDB record, removing it:", e.stack);
    callback(null, []);
  }
}

//********
// This function prepares a single Amazon Kinesis Stream record
function transformKinesisSingleRecord(record, target, callback) {
  try {
    var data = Buffer.from(record.kinesis.data, 'base64');
    callback(null, [{
      "key": record.kinesis.partitionKey,
      "sequenceNumber": record.kinesis.sequenceNumber,
      "subSequenceNumber": 0,
      "data": data,
      "size": data.length,
      "action": "PUT",
      "source": record.eventSource,
      "region": record.awsRegion
    }]);
  } catch(e) {
    console.error("Unable to deserialize kinesis record, removing it:", e.stack);
    callback(null, []);
  }
}

//********
// This function prepares an Amazon Kinesis Stream record aggregated with the Amazon KPL (Kinesis Producer Library)
function transformKinesisAggregatedRecords(record, target, callback) {
  deagg.deaggregateSync(record.kinesis, true, function(err, subRecords) {
    if (err) {
      console.error("Unable to deserialize KPL record, removing it:", err);
      callback(null, []);
    } else {
      var resultRecords = async.map(subRecords, function(subRecord, subRecordCallback) {
        transformKinesisSingleRecord({"kinesis": subRecord, "eventSource": record.eventSource, "region": record.region}, target, subRecordCallback);
      }, function(err, results) {
        if(err) {
          console.error("Error occured while transforming KPL records:", e.stack);
          callback(null, []);
        } else {
          // Flatten the structure
          callback(null, [].concat.apply([], results));
        }
      });
    }
  });
}

//********
// This function prepares an Amazon SNS record
function transformSNSRecord(record, target, callback) {
  try {
    var data = Buffer.from(record.Sns.Message);
    callback(null, [{
      "key": record.Sns.MessageId,
      "sequenceNumber": record.Sns.Timestamp,
      "subSequenceNumber": 0,
      "data": data,
      "size": data.length,
      "action": "NOTIFICATION",
      "source": record.EventSubscriptionArn,
      "region": record.EventSubscriptionArn.split(':')[3]
    }]);
  } catch(e) {
    console.error("Unable to deserialize SNS record, removing it:", e.stack);
    callback(null, []);
  }
}

//********
// This function prepares the records for further processing
exports.transformRecords = function(sourceRecords, target, callback) {
  async.map(sourceRecords, function(record, recordCallback) {
    if(record.eventSource == "aws:kinesis") {
      if(target.deaggregate) {
        transformKinesisAggregatedRecords(record, target, recordCallback);
      } else {
        transformKinesisSingleRecord(record, target, recordCallback);
      }
    } else if(record.eventSource == "aws:dynamodb") {
      transformDDBRecord(record, target, recordCallback);
    } else if(record.EventSource == "aws:sns") {
      transformSNSRecord(record, target, recordCallback);
    }
  }, function(err, results) {
    if(err) {
      console.error("Error occured while transforming records:", err);
      callback(null, []);
    } else {
      // Flatten the structure
      callback(null, [].concat.apply([], results));
    }
  });
}<|MERGE_RESOLUTION|>--- conflicted
+++ resolved
@@ -31,11 +31,7 @@
   try {
     var entry = (record.dynamodb.hasOwnProperty("NewImage") ? record.dynamodb.NewImage : {});
     var object = target.convertDDB ? DDB.parseDynamoDBObject(entry) : entry;
-<<<<<<< HEAD
-    var data = Buffer.from(JSON.stringify(object), 'utf-8');
-=======
-    var data = new Buffer(JSON.stringify(object) + (target.appendNewlines ? "\n" : ''), 'utf-8');
->>>>>>> b95da2fd
+    var data = Buffer.from(JSON.stringify(object) + (target.appendNewlines ? "\n" : '', 'utf-8');
     var keys = Object.keys(record.dynamodb.Keys);
     var keyEntry = DDB.parseDynamoDBObject(record.dynamodb.Keys);
     var key = "";
